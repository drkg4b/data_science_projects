--- conflicted
+++ resolved
@@ -136,46 +136,6 @@
 X_train, X_test, y_train, y_test = train_test_split(
     X, y, test_size=.2, random_state=42, stratify=y)
 
-<<<<<<< HEAD
-# %%
-# Get numerical and categorical features
-numerical = df.select_dtypes(exclude=['object'])
-categorical = df.select_dtypes(['object'])
-
-# %%
-ohe = OneHotEncoder()
-
-X_train_ohe = X_train
-X_test_ohe = X_test
-
-for col in categorical:
-
-    # Merge again train and test data
-    data = X_train[[col]].append(X_test[[col]])
-
-    ohe.fit(data)
-    
-    # Encode features on train data
-    temp = ohe.transform(X_train[[col]])
-
-    # Make a dataframe for concatenation
-    temp = pd.DataFrame(temp)
-
-    # Set the index of the temporary dataframe to be the same as the train dataset
-    temp = temp.set_index(X_train.index.values)
-
-    # Adding the OHE variables back to the features dataset
-    X_train_ohe = pd.concat([X_train_ohe, temp], axis=1)
-
-    # Repeat the same procedure for the test data
-    temp = ohe.transform(X_test[[col]])
-
-    temp = pd.DataFrame(temp)
-
-    temp = temp.set_index(X_test.index.values)
-
-    X_test_ohe = pd.concat([X_test_ohe, temp], axis=1)
-=======
 #%%
 from sklearn.linear_model import LogisticRegression
 
@@ -185,7 +145,6 @@
 
 #%%
 lr.score(X_test, y_test)
->>>>>>> 5a555b82
 
 # %% [markdown]
 # We want to split before attempting any oversampling because when oversampling the same observation can be repeated multiple times and we don't want to test our